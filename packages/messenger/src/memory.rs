use crate::Message;
use bytes::Bytes;
use dashmap::DashMap;
use futures::{StreamExt as _, TryFutureExt, future};
use std::{ops::Deref, sync::Arc};

use async_broadcast as broadcast;
use async_channel as channel;
use tokio::sync::RwLock;

pub struct Messenger(Arc<Inner>);
#[derive(Debug)]
pub enum Error {
	NotFound,
	StreamClosed,
	SendError(broadcast::SendError<Message>),
}

<<<<<<< HEAD
=======
impl std::error::Error for Error {}

impl fmt::Display for Error {
	fn fmt(&self, f: &mut std::fmt::Formatter<'_>) -> std::fmt::Result {
		match self {
			Error::NotFound => write!(f, "stream not found"),
			Error::StreamClosed => write!(f, "stream closed"),
			Error::SendError(e) => write!(f, "{e}"),
		}
	}
}

>>>>>>> 8d725463
pub struct Inner {
	receiver: broadcast::InactiveReceiver<Message>,
	sender: broadcast::Sender<Message>,
	streams: DashMap<String, Stream>,
}

struct Stream {
	sender: channel::Sender<Message>,
	state: Arc<State>,
	task: Option<tokio::task::JoinHandle<()>>,
}

struct State {
	notify: tokio::sync::watch::Sender<()>,
	receivers: RwLock<Vec<channel::Sender<Message>>>,
}

impl Stream {
	pub fn new() -> Self {
		let (sender, receiver) = channel::bounded::<Message>(256);
		let (notify, mut changed) = tokio::sync::watch::channel(());
		let receivers = RwLock::new(Vec::new());
		let state = Arc::new(State { notify, receivers });

		// Spawn a task to drain the input buffer.
		let task = tokio::task::spawn({
			let state = state.clone();
			async move {
				while let Ok(next_message) = receiver.recv().await {
					// If there are no receivers, wait until one is added.
					let is_empty = state.receivers.read().await.is_empty();
					if is_empty {
						// If the sender drops, this task is canceled and we can exit early.
						if changed.changed().await.is_err() {
							break;
						}
					}

<<<<<<< HEAD
	pub async fn create_stream(&self, subject: String) -> Result<(), Error> {
		self.0.entry(subject).or_insert_with(|| {
			let (mut sender, receiver) = async_broadcast::broadcast(4096);
			sender.set_await_active(true);
			sender.set_overflow(false);
			let receiver = receiver.deactivate();
			Stream { sender, receiver }
=======
					// Send the message to all current receivers.
					let receivers = state.receivers.read().await.clone();
					for sender in &receivers {
						sender.send(next_message.clone()).await.ok();
					}
				}
			}
>>>>>>> 8d725463
		});

		Self {
			sender,
			state,
			task: Some(task),
		}
	}

<<<<<<< HEAD
		// Remove the stream.
		let Some((_, stream)) = self.0.remove(&subject) else {
			return Ok(());
		};
		stream.sender.close();

		Ok(())
=======
	async fn subscribe(&self) -> channel::Receiver<Message> {
		let mut receivers = self.state.receivers.write().await;
		let (sender, receiver) = channel::bounded(256);
		receivers.push(sender);
		self.state.notify.send_replace(());
		receiver
>>>>>>> 8d725463
	}

	async fn close(&mut self) {
		self.sender.close();
		let mut receivers = self.state.receivers.write().await;
		while let Some(receiver) = receivers.pop() {
			receiver.close();
		}
		if let Some(task) = &self.task.take() {
			task.abort();
		}
	}
}

impl Messenger {
	#[must_use]
	pub fn new() -> Self {
		let (mut sender, receiver) = async_broadcast::broadcast(1_000_000);
		let receiver = receiver.deactivate();
		sender.set_overflow(true);
		sender.set_await_active(false);
		let streams = DashMap::new();
		Self(Arc::new(Inner {
			receiver,
			sender,
			streams,
		}))
	}

	async fn publish(&self, subject: String, payload: Bytes) -> Result<(), Error> {
		self.sender.try_broadcast(Message { subject, payload }).ok();
		Ok(())
	}

	async fn subscribe(
		&self,
		subject: String,
		_group: Option<String>,
	) -> Result<impl futures::Stream<Item = Message> + Send + 'static, Error> {
		// This guarantees that the memory variant has the same semantics as NATs.
		if let Ok(stream) = self.stream_subscribe(subject.clone()).await {
			return Ok(stream.left_stream());
		}
		let receiver = self
			.receiver
			.activate_cloned()
			.filter(move |msg| future::ready(msg.subject == subject))
			.right_stream();
		Ok(receiver)
	}

	async fn create_stream(&self, name: String) -> Result<(), Error> {
		self.streams.entry(name).or_insert_with(Stream::new);
		Ok(())
	}

	async fn destroy_stream(&self, name: String) -> Result<(), Error> {
		let (_, mut stream) = self.streams.remove(&name).ok_or_else(|| Error::NotFound)?;
		stream.close().await;
		Ok(())
	}

	async fn stream_publish(&self, name: String, payload: Bytes) -> Result<(), Error> {
		let sender = self
			.streams
			.get(&name)
			.ok_or_else(|| Error::NotFound)?
			.sender
			.clone();
		let msg = Message {
			subject: name,
			payload,
		};
		sender.send(msg).await.ok();
		Ok(())
	}

	async fn stream_subscribe(
		&self,
		name: String,
	) -> Result<impl futures::Stream<Item = Message> + Send + 'static, Error> {
		let receiver = self
			.streams
			.get(&name)
			.ok_or_else(|| Error::NotFound)?
			.subscribe()
			.await;
		Ok(receiver)
	}
}

impl Default for Messenger {
	fn default() -> Self {
		Self::new()
	}
}

impl crate::Messenger for Messenger {
	type Error = Error;

	fn publish(
		&self,
		subject: String,
		payload: Bytes,
	) -> impl Future<Output = Result<(), Self::Error>> {
		self.publish(subject, payload)
	}

	fn subscribe(
		&self,
		subject: String,
		group: Option<String>,
	) -> impl Future<Output = Result<impl futures::Stream<Item = Message> + 'static, Self::Error>>
	{
		self.subscribe(subject, group)
	}

	fn create_stream(&self, name: String) -> impl Future<Output = Result<(), Self::Error>> + Send {
		self.create_stream(name)
	}

	fn destroy_stream(&self, name: String) -> impl Future<Output = Result<(), Self::Error>> + Send {
		self.destroy_stream(name)
	}

	fn stream_publish(
		&self,
		name: String,
		payload: Bytes,
	) -> impl Future<Output = Result<(), Self::Error>> + Send {
		self.stream_publish(name, payload)
	}

	fn stream_subscribe(
		&self,
		name: String,
		_consumer_name: Option<String>,
	) -> impl Future<
		Output = Result<
			impl futures::Stream<Item = Result<Message, Self::Error>> + Send + 'static,
			Self::Error,
		>,
	> + Send {
		self.stream_subscribe(name)
			.map_ok(|stream| stream.map(Ok::<_, Self::Error>))
	}
}

impl Deref for Messenger {
	type Target = Inner;

	fn deref(&self) -> &Self::Target {
		&self.0
	}
}

<<<<<<< HEAD
impl std::error::Error for Error {}

impl std::fmt::Display for Error {
	fn fmt(&self, f: &mut std::fmt::Formatter<'_>) -> std::fmt::Result {
		match self {
			Error::NotFound => write!(f, "subject not found"),
			Error::SendError(e) => write!(f, "{e}"),
			Error::TrySendError(e) => write!(f, "{e}"),
		}
=======
#[cfg(test)]
mod tests {
	use super::Messenger;
	use futures::stream::TryStreamExt as _;

	#[tokio::test]
	async fn stream() {
		let messenger: Messenger = Messenger::new();

		// Create a stream, publish a message before anyone has subscribed.
		messenger.create_stream("stream".into()).await.unwrap();
		messenger
			.stream_publish("stream".into(), b"hello!".to_vec().into())
			.await
			.unwrap();

		// Create some subscribers.
		let sub1 = crate::Messenger::stream_subscribe(&messenger, "stream".into(), None)
			.await
			.unwrap();
		let sub2 = crate::Messenger::stream_subscribe(&messenger, "stream".into(), None)
			.await
			.unwrap();

		// Ensure both subscribers got the message.
		let m = std::pin::pin!(sub1).try_next().await.unwrap().unwrap();
		assert_eq!(m.payload.as_ref(), b"hello!");
		let m = std::pin::pin!(sub2).try_next().await.unwrap().unwrap();
		assert_eq!(m.payload.as_ref(), b"hello!");
>>>>>>> 8d725463
	}
}<|MERGE_RESOLUTION|>--- conflicted
+++ resolved
@@ -1,11 +1,10 @@
 use crate::Message;
+use async_broadcast as broadcast;
+use async_channel as channel;
 use bytes::Bytes;
 use dashmap::DashMap;
 use futures::{StreamExt as _, TryFutureExt, future};
-use std::{ops::Deref, sync::Arc};
-
-use async_broadcast as broadcast;
-use async_channel as channel;
+use std::{fmt, ops::Deref, sync::Arc};
 use tokio::sync::RwLock;
 
 pub struct Messenger(Arc<Inner>);
@@ -16,8 +15,6 @@
 	SendError(broadcast::SendError<Message>),
 }
 
-<<<<<<< HEAD
-=======
 impl std::error::Error for Error {}
 
 impl fmt::Display for Error {
@@ -30,7 +27,6 @@
 	}
 }
 
->>>>>>> 8d725463
 pub struct Inner {
 	receiver: broadcast::InactiveReceiver<Message>,
 	sender: broadcast::Sender<Message>,
@@ -69,15 +65,6 @@
 						}
 					}
 
-<<<<<<< HEAD
-	pub async fn create_stream(&self, subject: String) -> Result<(), Error> {
-		self.0.entry(subject).or_insert_with(|| {
-			let (mut sender, receiver) = async_broadcast::broadcast(4096);
-			sender.set_await_active(true);
-			sender.set_overflow(false);
-			let receiver = receiver.deactivate();
-			Stream { sender, receiver }
-=======
 					// Send the message to all current receivers.
 					let receivers = state.receivers.read().await.clone();
 					for sender in &receivers {
@@ -85,7 +72,6 @@
 					}
 				}
 			}
->>>>>>> 8d725463
 		});
 
 		Self {
@@ -95,22 +81,12 @@
 		}
 	}
 
-<<<<<<< HEAD
-		// Remove the stream.
-		let Some((_, stream)) = self.0.remove(&subject) else {
-			return Ok(());
-		};
-		stream.sender.close();
-
-		Ok(())
-=======
 	async fn subscribe(&self) -> channel::Receiver<Message> {
 		let mut receivers = self.state.receivers.write().await;
 		let (sender, receiver) = channel::bounded(256);
 		receivers.push(sender);
 		self.state.notify.send_replace(());
 		receiver
->>>>>>> 8d725463
 	}
 
 	async fn close(&mut self) {
@@ -267,17 +243,6 @@
 	}
 }
 
-<<<<<<< HEAD
-impl std::error::Error for Error {}
-
-impl std::fmt::Display for Error {
-	fn fmt(&self, f: &mut std::fmt::Formatter<'_>) -> std::fmt::Result {
-		match self {
-			Error::NotFound => write!(f, "subject not found"),
-			Error::SendError(e) => write!(f, "{e}"),
-			Error::TrySendError(e) => write!(f, "{e}"),
-		}
-=======
 #[cfg(test)]
 mod tests {
 	use super::Messenger;
@@ -307,6 +272,5 @@
 		assert_eq!(m.payload.as_ref(), b"hello!");
 		let m = std::pin::pin!(sub2).try_next().await.unwrap().unwrap();
 		assert_eq!(m.payload.as_ref(), b"hello!");
->>>>>>> 8d725463
 	}
 }
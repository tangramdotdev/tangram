use crate::Server;
<<<<<<< HEAD
use futures::{Stream, StreamExt as _, TryFutureExt as _, TryStreamExt as _, future, stream};
use indoc::{formatdoc, indoc};
use itertools::Itertools;
use num::ToPrimitive as _;
=======
use futures::{
	FutureExt, Stream, StreamExt as _, TryFutureExt as _, TryStreamExt as _, future, stream,
};
use indoc::formatdoc;
use num::ToPrimitive;
>>>>>>> 69f8b002
use std::{
	collections::BTreeSet,
	pin::{Pin, pin},
	sync::{Arc, atomic::AtomicU64},
	time::Duration,
};
use tangram_client as tg;
use tangram_database::{self as db, Database as _, Query as _};
use tangram_either::Either;
use tangram_futures::stream::Ext as _;
use tangram_http::{Body, request::Ext};
<<<<<<< HEAD
use tangram_messenger::Messenger as _;
use time::format_description::well_known::Rfc3339;
=======
>>>>>>> 69f8b002
use tokio::task::JoinSet;
use tokio_stream::wrappers::{IntervalStream, ReceiverStream};
use tokio_util::task::AbortOnDropHandle;

#[derive(Debug)]
struct Progress {
	processes: Option<AtomicU64>,
	objects: AtomicU64,
	bytes: AtomicU64,
}

#[derive(Clone, Debug, serde::Deserialize, serde::Serialize)]
pub(crate) struct Message {
	pub(crate) id: tg::object::Id,
	pub(crate) size: u64,
	pub(crate) children: BTreeSet<tg::object::Id>,
}

impl Server {
	pub async fn import(
		&self,
		arg: tg::import::Arg,
		mut stream: Pin<Box<dyn Stream<Item = tg::Result<tg::export::Item>> + Send + 'static>>,
	) -> tg::Result<impl Stream<Item = tg::Result<tg::import::Event>> + Send + 'static> {
		// If the remote arg is set, then forward the request.
		if let Some(remote) = arg.remote {
			let client = self.get_remote_client(remote.clone()).await?;
			let arg = tg::import::Arg {
				remote: None,
				..arg
			};
			let stream = client.import(arg, stream).await?;
			return Ok(stream.left_stream());
		}

		// Create the progress.
		let processes = arg.items.iter().any(Either::is_left);
		let progress = Arc::new(Progress::new(processes));

		// Create the channels.
		let (event_sender, event_receiver) =
			tokio::sync::mpsc::channel::<tg::Result<tg::import::Event>>(256);
		let (complete_sender, complete_receiver) =
<<<<<<< HEAD
			tokio::sync::mpsc::channel::<Either<tg::process::Id, tg::object::Id>>(256);
		let (database_process_sender, database_process_receiver) =
			tokio::sync::mpsc::channel::<tg::export::Item>(256);
		let (database_object_sender, database_object_receiver) =
			tokio::sync::mpsc::channel::<tg::export::Item>(256);
		let (store_sender, store_receiver) = tokio::sync::mpsc::channel::<tg::export::Item>(256);
=======
			tokio::sync::mpsc::channel::<tg::export::Item>(256);
		let (process_sender, process_receiver) =
			tokio::sync::mpsc::channel::<tg::export::ProcessItem>(256);
		let (object_sender, object_receiver) =
			tokio::sync::mpsc::channel::<tg::export::ObjectItem>(256);
>>>>>>> 69f8b002

		// Send the items to the complete sender.
		for item in arg.items.iter().cloned() {
			let sent = complete_sender.try_send(item.clone()).is_ok();
			if !sent {
				tokio::spawn({
					let complete_sender = complete_sender.clone();
					async move {
						complete_sender.send(item).await.ok();
					}
				});
			}
		}

		// Create the complete task.
		let complete_task = tokio::spawn({
			let server = self.clone();
			let event_sender = event_sender.clone();
			async move {
				let result = server
					.import_complete_task(complete_receiver, &event_sender)
					.await;
				if let Err(error) = result {
					event_sender.send(Err(error)).await.ok();
				}
			}
		});
		let complete_task_abort_handle = complete_task.abort_handle();
		let complete_task_abort_handle =
			scopeguard::guard(complete_task_abort_handle, |complete_task_abort_handle| {
				complete_task_abort_handle.abort();
			});

<<<<<<< HEAD
		// Create the database processes task.
		let database_processes_task = tokio::spawn({
			let server = self.clone();
			let event_sender = event_sender.clone();
			let progress = progress.clone();
			async move {
				let result = server
					.import_database_processes_task(
						database_process_receiver,
						&event_sender,
						&progress,
					)
					.await;
				if let Err(error) = result {
					event_sender.send(Err(error)).await.ok();
				}
			}
		});
		let database_processes_task_abort_handle = database_processes_task.abort_handle();
		let database_processes_task_abort_handle = scopeguard::guard(
			database_processes_task_abort_handle,
			|database_processes_task_abort_handle| {
				database_processes_task_abort_handle.abort();
			},
		);

		// Create the database objects task.
		let database_objects_task = tokio::spawn({
=======
		// Create the processes task.
		let processes_task = tokio::spawn({
>>>>>>> 69f8b002
			let server = self.clone();
			let event_sender = event_sender.clone();
			let progress = progress.clone();
			async move {
				let result = server
<<<<<<< HEAD
					.import_database_objects_task(database_object_receiver, &progress)
=======
					.import_processes_task(process_receiver, &event_sender, &progress)
>>>>>>> 69f8b002
					.await;
				if let Err(error) = result {
					event_sender.send(Err(error)).await.ok();
				}
			}
		});
		let processes_task_abort_handle = processes_task.abort_handle();
		let processes_task_abort_handle =
			scopeguard::guard(processes_task_abort_handle, |processes_task_abort_handle| {
				processes_task_abort_handle.abort();
			});

		// Create the objects task.
		let objects_task = tokio::spawn({
			let server = self.clone();
			let event_sender = event_sender.clone();
			let progress = progress.clone();
			async move {
<<<<<<< HEAD
				let result = server
					.import_store_task(store_receiver, &event_sender, &progress)
					.await;
=======
				let result = server.import_objects_task(object_receiver, &progress).await;
>>>>>>> 69f8b002
				if let Err(error) = result {
					event_sender.send(Err(error)).await.ok();
				}
			}
		});
		let objects_task_abort_handle = objects_task.abort_handle();
		let objects_task_abort_handle =
			scopeguard::guard(objects_task_abort_handle, |objects_task_abort_handle| {
				objects_task_abort_handle.abort();
			});

		// Spawn a task that sends items from the stream to the tasks.
		let task = tokio::spawn({
			let event_sender = event_sender.clone();
			async move {
				// Read the items from the stream and send them to the tasks.
				loop {
					let item = match stream.try_next().await {
						Ok(Some(item)) => item,
						Ok(None) => break,
						Err(error) => {
							event_sender.send(Err(error)).await.ok();
							return;
						},
					};
<<<<<<< HEAD
					let complete_sender_future = match &item {
						tg::export::Item::Process { id, .. } => {
							complete_sender.send(Either::Left(id.clone()))
						},
						tg::export::Item::Object { id, .. } => {
							complete_sender.send(Either::Right(id.clone()))
						},
					}
					.map_err(|_| ());
					let database_sender_future = match item {
						tg::export::Item::Process { .. } => {
							database_process_sender.send(item.clone())
						},
						tg::export::Item::Object { .. } => {
							database_object_sender.send(item.clone())
						},
					}
					.map_err(|_| ());
					let store_sender_future = store_sender.send(item.clone()).map_err(|_| ());
					let result = futures::try_join!(
						complete_sender_future,
						database_sender_future,
						store_sender_future,
					);
=======
					let complete_sender_future = complete_sender.send(item.clone()).map_err(|_| ());
					let (process_future, object_future) = match item {
						tg::export::Item::Process(item) => (
							process_sender.send(item).map_err(|_| ()).left_future(),
							future::ok(()).left_future(),
						),
						tg::export::Item::Object(item) => (
							future::ok(()).right_future(),
							object_sender.send(item).map_err(|_| ()).right_future(),
						),
					};
					let result =
						futures::try_join!(complete_sender_future, process_future, object_future);
>>>>>>> 69f8b002
					if result.is_err() {
						event_sender
							.send(Err(tg::error!("failed to send the item")))
							.await
							.ok();
						return;
					}
				}

				// Close the channels
				drop(complete_sender);
				drop(process_sender);
				drop(object_sender);

				// Join the processes and objects tasks.
				let result = futures::try_join!(processes_task, objects_task);

				match result {
					Ok(_) => {
						let event = tg::import::Event::End;
						event_sender.send(Ok(event)).await.ok();
					},
					Err(error) => {
						let error = tg::error!(!error, "failed to join the task");
						event_sender.send(Err(error)).await.ok();
					},
				}
			}
		});

		// Create the stream.
		let event_stream = ReceiverStream::new(event_receiver);
		let progress_stream = progress.stream().map_ok(tg::import::Event::Progress);
		let abort_handle = AbortOnDropHandle::new(task);
		let stream = stream::select(event_stream, progress_stream)
			.take_while(|event| future::ready(!matches!(event, Ok(tg::import::Event::End))))
			.attach(abort_handle)
			.attach(complete_task_abort_handle)
			.attach(processes_task_abort_handle)
			.attach(objects_task_abort_handle);

		Ok(stream.right_stream())
	}

	async fn import_complete_task(
		&self,
		complete_receiver: tokio::sync::mpsc::Receiver<Either<tg::process::Id, tg::object::Id>>,
		event_sender: &tokio::sync::mpsc::Sender<tg::Result<tg::import::Event>>,
	) -> tg::Result<()> {
		let stream = ReceiverStream::new(complete_receiver);
		let mut stream = pin!(stream);
		let mut join_set = JoinSet::new();
		while let Some(item) = stream.next().await {
			join_set.spawn({
				let server = self.clone();
				let event_sender = event_sender.clone();
				async move {
					match item {
<<<<<<< HEAD
						Either::Left(id) => {
=======
						tg::export::Item::Process(tg::export::ProcessItem { id, .. }) => {
>>>>>>> 69f8b002
							let result = server.try_get_import_process_complete(&id).await;
							let process_complete = match result {
								Ok(process_complete) => process_complete,
								Err(error) => {
									tracing::error!(?error, "failed to get process complete");
									return;
								},
							};
							let Some(process_complete) = process_complete else {
								return;
							};
							if !(process_complete.complete
								|| process_complete.commands_complete
								|| process_complete.logs_complete
								|| process_complete.outputs_complete)
							{
								return;
							}
							let event = tg::import::Event::Complete(tg::import::Complete::Process(
								process_complete,
							));
							event_sender.send(Ok(event)).await.ok();
						},
<<<<<<< HEAD
						Either::Right(id) => {
=======
						tg::export::Item::Object(tg::export::ObjectItem { id, .. }) => {
>>>>>>> 69f8b002
							let result = server.try_get_import_object_complete(&id).await;
							let object_complete = match result {
								Ok(object_complete) => object_complete,
								Err(error) => {
									tracing::error!(?error, "failed to get object complete");
									return;
								},
							};
							let Some(object_complete) = object_complete else {
								return;
							};
							if !object_complete {
								return;
							}
							let event = tg::import::Event::Complete(tg::import::Complete::Object(
								tg::import::ObjectComplete { id },
							));
							event_sender.send(Ok(event)).await.ok();
						},
					}
				}
			});
		}
		Ok(())
	}

<<<<<<< HEAD
	async fn import_database_processes_task(
		&self,
		database_process_receiver: tokio::sync::mpsc::Receiver<tg::export::Item>,
		event_sender: &tokio::sync::mpsc::Sender<tg::Result<tg::import::Event>>,
		progress: &Progress,
	) -> tg::Result<()> {
		let stream = ReceiverStream::new(database_process_receiver);
		let mut stream = pin!(stream);
		while let Some(item) = stream.next().await {
			// Make sure the item is a process.
			let tg::export::Item::Process { id, data } = item else {
				return Err(tg::error!(?item, "expected a process item"));
			};

			// Put the process.
			let arg = tg::process::put::Arg { data };
			self.put_process(&id, arg)
				.await
				.map_err(|source| tg::error!(!source, "failed to put the process"))?;
			progress.increment_processes();

			let process_complete = self
				.try_get_import_process_complete(&id)
				.await?
				.ok_or_else(|| tg::error!("expected the process to exist"))?;

			if process_complete.complete
				|| process_complete.commands_complete
				|| process_complete.logs_complete
				|| process_complete.outputs_complete
			{
				let event =
					tg::import::Event::Complete(tg::import::Complete::Process(process_complete));
				event_sender.send(Ok(event)).await.ok();
			}
		}
		Ok(())
	}

	async fn import_database_objects_task(
		&self,
		database_object_receiver: tokio::sync::mpsc::Receiver<tg::export::Item>,
		progress: &Arc<Progress>,
	) -> tg::Result<()> {
		let stream = ReceiverStream::new(database_object_receiver);

		if true {
			let stream = pin!(stream);
			stream.for_each(|_| std::future::ready(())).await;
			return Ok(());
		}

		match &self.database {
			Either::Left(database) => {
				self.import_objects_sqlite(stream, database, progress)
					.await
					.inspect_err(|error| eprintln!("failed to insert: {error}"))?;
			},
			Either::Right(database) => {
				self.import_objects_postgres(stream, database, progress)
					.await?;
			},
		}

		Ok(())
	}

	async fn import_objects_sqlite(
		&self,
		stream: impl Stream<Item = tg::export::Item> + Send + 'static,
		database: &db::sqlite::Database,
		progress: &Arc<Progress>,
	) -> tg::Result<()> {
		let connection = database
			.write_connection()
			.await
			.map_err(|source| tg::error!(!source, "failed to get a database connection"))?;

		let stream = stream.chunks(1024);
		let mut stream = pin!(stream);
		while let Some(chunk) = stream.next().await {
			let chunk: Vec<_> = chunk
				.into_iter()
				.map(|item| {
					// Make sure the item is an object.
					let tg::export::Item::Object { id, bytes } = item else {
						return Err(tg::error!(?item, "expected an object item"));
					};

					// Get the children.
					let children = tg::object::Data::deserialize(id.kind(), &bytes)?.children();

					Ok::<_, tg::Error>((id, bytes, children))
				})
				.try_collect()?;

			connection
				.with({
					let server = self.clone();
					let progress = progress.clone();
					move |connection| {
						// Begin a transaction for the batch.
						let transaction = connection.transaction().map_err(|source| {
							tg::error!(!source, "failed to begin a transaction")
						})?;

						// Prepare a statement for the object children
						let children_statement = indoc!(
							"
								insert into object_children (object, child)
								values (?1, ?2)
								on conflict (object, child) do nothing;
							"
						);
						let mut children_statement = transaction
							.prepare_cached(children_statement)
							.map_err(|source| {
								tg::error!(!source, "failed to prepare the statement")
							})?;

						// Prepare a statement for the objects.
						let objects_statement = indoc!(
							"
								insert into objects (id, bytes, size, touched_at)
								values (?1, ?2, ?3, ?4)
								on conflict (id) do update set touched_at = ?4;
							"
						);
						let mut objects_statement = transaction
							.prepare_cached(objects_statement)
							.map_err(|source| {
							tg::error!(!source, "failed to prepare the statement")
						})?;

						let now = time::OffsetDateTime::now_utc().format(&Rfc3339).unwrap();

						// Execute inserts for each member of the batch.
						for (id, bytes, children) in chunk {
							// Insert the children.
							for child in children {
								let child = child.to_string();
								let params = rusqlite::params![&id.to_string(), &child];
								children_statement.execute(params).map_err(|source| {
									tg::error!(!source, "failed to execute the statement")
								})?;
							}

							// Insert the object.
							let size = bytes.len().to_u64().unwrap();
							let bytes = if server.store.is_none() {
								Some(bytes.as_ref())
							} else {
								None
							};
							let params = rusqlite::params![&id.to_string(), bytes, size, now];
							objects_statement.execute(params).map_err(|source| {
								tg::error!(!source, "failed to execute the statement")
							})?;

							progress.increment_objects(1);
							progress.increment_bytes(size);
						}

						drop(children_statement);
						drop(objects_statement);

						// Commit the transaction.
						transaction.commit().map_err(|source| {
							tg::error!(!source, "failed to commit the transaction")
						})?;

						Ok::<_, tg::Error>(())
					}
				})
				.await?;
		}

		Ok(())
	}

	async fn import_objects_postgres(
		&self,
		stream: impl Stream<Item = tg::export::Item> + Send + 'static,
		database: &db::postgres::Database,
		progress: &Arc<Progress>,
	) -> tg::Result<()> {
		let stream = stream.chunks(128);
		let mut stream = pin!(stream);
		while let Some(chunk) = stream.next().await {
			// Get a database connection.
			let mut connection = database
				.write_connection()
				.await
				.map_err(|source| tg::error!(!source, "failed to get a database connection"))?;

			let chunk: Vec<_> = chunk
				.into_iter()
				.map(|item| {
					// Ensure the item is an object.
					let tg::export::Item::Object { id, bytes } = item else {
						return Err(tg::error!(?item, "expected an object"));
					};

					// Get the children.
					let children = tg::object::Data::deserialize(id.kind(), &bytes)?.children();
					Ok::<_, tg::Error>((id, bytes, children))
				})
				.try_collect()?;

			let transaction = connection
				.client_mut()
				.transaction()
				.await
				.map_err(|source| tg::error!(!source, "failed to create a transaction"))?;

			// Insert into the objects and object_children tables.
			let statement = indoc!(
				"
					with inserted_object_children as (
						insert into object_children (object, child)
						select ($1::text[])[object_index], child
						from unnest($3::int8[], $2::text[]) as c (object_index, child)
						on conflict (object, child) do nothing
					),
					inserted_objects as (
						insert into objects (id, bytes, size, touched_at)
						select id, bytes, size, $6
						from unnest($1::text[], $4::bytea[], $5::int8[]) as t (id, bytes, size)
						on conflict (id) do update set touched_at = $6
					)
					select 1;
				"
			);
			let ids = chunk
				.iter()
				.map(|(id, _, _)| id.to_string())
				.collect::<Vec<_>>();
			let children = chunk
				.iter()
				.flat_map(|(_, _, children)| children.iter().map(ToString::to_string))
				.collect::<Vec<_>>();
			let parent_indices = chunk
				.iter()
				.enumerate()
				.flat_map(|(index, (_, _, children))| {
					std::iter::repeat_n((index + 1).to_i64().unwrap(), children.len())
				})
				.collect::<Vec<_>>();
			let bytes = chunk
				.iter()
				.map(|(_, bytes, _)| {
					if self.store.is_none() {
						Some(bytes.as_ref())
					} else {
						None
					}
				})
				.collect::<Vec<_>>();
			let size = chunk
				.iter()
				.map(|(_, bytes, _)| bytes.len().to_i64().unwrap())
				.collect::<Vec<_>>();
			let now = time::OffsetDateTime::now_utc().format(&Rfc3339).unwrap();
			transaction
				.execute(
					statement,
					&[
						&ids.as_slice(),
						&children.as_slice(),
						&parent_indices.as_slice(),
						&bytes.as_slice(),
						&size.as_slice(),
						&now,
					],
				)
				.await
				.map_err(|source| tg::error!(!source, "failed to execute the statement"))?;

			// Set reference counts and incomplete children.
			let statement = indoc!(
				"
				 update objects
					set incomplete_children = (
						select count(*)
						from object_children
						left join objects child_objects on child_objects.id = object_children.child
						where object_children.object = t.id and (child_objects.complete is null or child_objects.complete = 0)
					),
					reference_count = (
						(select count(*) from object_children where child = t.id) +
						(select count(*) from process_objects where object = t.id) +
						(select count(*) from tags where item = t.id)
					)
					from unnest($1::text[]) as t (id)
					where objects.id = t.id;
				"
			);

			transaction
				.execute(statement, &[&ids.as_slice()])
				.await
				.map_err(|source| tg::error!(!source, "failed to execute the statement"))?;

			transaction
				.commit()
				.await
				.map_err(|source| tg::error!(!source, "failed to commit transaction"))?;

			progress.increment_objects(
				ids.len()
					.try_into()
					.map_err(|source| tg::error!(!source, "too many objects"))?,
			);
			let size_sum: i64 = size.iter().sum();
			let size_sum = size_sum
				.try_into()
				.map_err(|source| tg::error!(!source, "objects too large"))?;
			progress.increment_bytes(size_sum);
		}

		Ok(())
	}

	async fn import_store_task(
		&self,
		mut store_receiver: tokio::sync::mpsc::Receiver<tg::export::Item>,
		event_sender: &tokio::sync::mpsc::Sender<tg::Result<tg::import::Event>>,
		progress: &Arc<Progress>,
	) -> tg::Result<()> {
		let mut join_set = JoinSet::new();
		loop {
			let Some(item) = store_receiver.recv().await else {
				break;
			};
			if let tg::export::Item::Object { id, bytes, .. } = item {
				let size = bytes.len().try_into().unwrap();
				join_set.spawn({
					let server = self.clone();
					let id = id.clone();
					let bytes = bytes.clone();
					let event_sender = event_sender.clone();
					let progress = progress.clone();
					async move {
						let store_future = {
							let server = server.clone();
							let id = id.clone();
							let bytes = bytes.clone();
							async move {
								if let Some(store) = &server.store {
									store.put(id, bytes).await?;
								}
								Ok::<_, tg::Error>(())
							}
						};
						let messenger_future = {
							let server = server.clone();
							let id = id.clone();
							let bytes = bytes.clone();
							async move {
								let children =
									tg::object::Data::deserialize(id.kind(), &bytes)?.children();
								let message = Message { id, size, children };
								let result = serde_json::to_vec(&message).map_err(|source| {
									tg::error!(!source, "failed to serialize message")
								});
								let data = match result {
									Ok(data) => data,
									Err(error) => {
										return Err(error);
									},
								};
								match &server.messenger {
									Either::Left(memory) => {
										memory
											.publish("objects".to_string(), data.into())
											.await
											.ok();
									},
									Either::Right(nats) => {
										let result = nats
											.jetstream
											.get_or_create_stream(
												async_nats::jetstream::stream::Config {
													name: "objects".to_string(),
													max_messages: i64::MAX,
													..Default::default()
												},
											)
											.await
											.map_err(|source| {
												tg::error!(
													!source,
													"failed to get or create the jetstream object stream"
												)
											});
										match result {
											Ok(_) => (),
											Err(error) => {
												return Err(error);
											},
										};
										let result = nats
											.jetstream
											.publish("objects", data.into())
											.await
											.map_err(|source| {
												tg::error!(!source, "failed to publish message")
											});
										match result {
											Ok(_) => {},
											Err(error) => {
												return Err(error);
											},
										}
									},
								}
								Ok::<_, tg::Error>(())
							}
						};

						let result = futures::try_join!(store_future, messenger_future);
						if let Err(error) = result {
							event_sender
								.send(Err(tg::error!(!error, "failed to join the futures")))
								.await
								.ok();
						}

						progress.increment_objects(1);
						progress.increment_bytes(size);

						Ok::<_, tg::Error>(())
					}
				});
				while let Some(result) = join_set.try_join_next() {
					result.map_err(|source| tg::error!(!source, "a store task panicked"))??;
				}
			}
		}
		while let Some(result) = join_set.join_next().await {
			result.map_err(|source| tg::error!(!source, "a store task panicked"))??;
		}
		Ok(())
	}

	async fn try_get_import_object_complete(
=======
	async fn try_get_import_process_complete(
>>>>>>> 69f8b002
		&self,
		id: &tg::process::Id,
	) -> tg::Result<Option<tg::import::ProcessComplete>> {
		// Get a database connection.
		let connection = self
			.database
			.connection()
			.await
			.map_err(|source| tg::error!(!source, "failed to get a database connection"))?;

		// Get the process complete fields.
		#[derive(serde::Deserialize)]
		struct Row {
			complete: bool,
			commands_complete: bool,
			logs_complete: bool,
			outputs_complete: bool,
		}
		let p = connection.p();
		let statement = formatdoc!(
			"
				select
					complete,
					commands_complete,
					logs_complete,
					outputs_complete
				from processes
				where id = {p}1;
			",
		);
		let params = db::params![id];
<<<<<<< HEAD
		let output = connection
			.query_optional_value_into(statement.into(), params.clone())
=======
		let Some(row) = connection
			.query_optional_into::<Row>(statement.into(), params)
>>>>>>> 69f8b002
			.await
			.map_err(|source| tg::error!(!source, "failed to execute the statement"))?
		else {
			return Ok(None);
		};

		// Drop the database connection.
		drop(connection);

		// Create the output.
		let output = tg::import::ProcessComplete {
			commands_complete: row.commands_complete,
			complete: row.complete,
			id: id.clone(),
			logs_complete: row.logs_complete,
			outputs_complete: row.outputs_complete,
		};

		Ok(Some(output))
	}

	async fn try_get_import_object_complete(
		&self,
		id: &tg::object::Id,
	) -> tg::Result<Option<bool>> {
		// Get a database connection.
		let connection = self
			.database
			.connection()
			.await
			.map_err(|source| tg::error!(!source, "failed to get a database connection"))?;

		// Get the object complete field.
		let p = connection.p();
		let statement = formatdoc!(
			"
				select complete
				from objects
				where id = {p}1;
			",
		);
		let params = db::params![id];
		let output = connection
			.query_optional_value_into(statement.into(), params)
			.await
			.map_err(|source| tg::error!(!source, "failed to execute the statement"))?;

		// Drop the database connection.
		drop(connection);

		Ok(output)
	}

	async fn import_processes_task(
		&self,
		database_process_receiver: tokio::sync::mpsc::Receiver<tg::export::ProcessItem>,
		event_sender: &tokio::sync::mpsc::Sender<tg::Result<tg::import::Event>>,
		progress: &Progress,
	) -> tg::Result<()> {
		let stream = ReceiverStream::new(database_process_receiver);
		let mut stream = pin!(stream);
		while let Some(item) = stream.next().await {
			// Put the process.
			let arg = tg::process::put::Arg { data: item.data };
			self.put_process(&item.id, arg)
				.await
				.map_err(|source| tg::error!(!source, "failed to put the process"))?;
			progress.increment_processes();

			let process_complete = self
				.try_get_import_process_complete(&item.id)
				.await?
				.ok_or_else(|| tg::error!("expected the process to exist"))?;
			if process_complete.complete
				|| process_complete.commands_complete
				|| process_complete.logs_complete
				|| process_complete.outputs_complete
			{
				let event =
					tg::import::Event::Complete(tg::import::Complete::Process(process_complete));
				event_sender.send(Ok(event)).await.ok();
			}
		}
		Ok(())
	}

	async fn import_objects_task(
		&self,
		object_receiver: tokio::sync::mpsc::Receiver<tg::export::ObjectItem>,
		progress: &Progress,
	) -> tg::Result<()> {
		let stream = ReceiverStream::new(object_receiver);
		let mut stream = pin!(stream);
		while let Some(item) = stream.next().await {
			let size = item.bytes.len().to_u64().unwrap();
			self.store
				.as_ref()
				.unwrap()
				.put(item.id, item.bytes)
				.await?;
			progress.increment_objects(1);
			progress.increment_bytes(size);
		}
		Ok(())
	}

	pub(crate) async fn handle_import_request<H>(
		handle: &H,
		request: http::Request<Body>,
	) -> tg::Result<http::Response<Body>>
	where
		H: tg::Handle,
	{
		// Parse the arg.
		let arg = request
			.query_params::<tg::import::QueryArg>()
			.transpose()?
			.ok_or_else(|| tg::error!("query parameters required"))?
			.into();

		// Get the accept header.
		let accept = request
			.parse_header::<mime::Mime, _>(http::header::ACCEPT)
			.transpose()?;

		// Create the incoming stream.
		let body = request.reader();
		let stream = stream::try_unfold(body, |mut reader| async move {
			let Some(item) = tg::export::Item::from_reader(&mut reader).await? else {
				return Ok(None);
			};
			Ok(Some((item, reader)))
		})
		.boxed();

		// Create the outgoing stream.
		let stream = handle.import(arg, stream).await?;

		// Create the response body.
		let (content_type, body) = match accept
			.as_ref()
			.map(|accept| (accept.type_(), accept.subtype()))
		{
			Some((mime::TEXT, mime::EVENT_STREAM)) => {
				let content_type = mime::TEXT_EVENT_STREAM;
				let stream = stream.map(|result| match result {
					Ok(event) => event.try_into(),
					Err(error) => error.try_into(),
				});
				(Some(content_type), Body::with_sse_stream(stream))
			},
			_ => {
				return Err(tg::error!(?accept, "invalid accept header"));
			},
		};

		// Create the response.
		let mut response = http::Response::builder();
		if let Some(content_type) = content_type {
			response = response.header(http::header::CONTENT_TYPE, content_type.to_string());
		}
		let response = response.body(body).unwrap();

		Ok(response)
	}
}

impl Progress {
	fn new(processes: bool) -> Self {
		Self {
			processes: processes.then(|| AtomicU64::new(0)),
			objects: AtomicU64::new(0),
			bytes: AtomicU64::new(0),
		}
	}

	fn increment_processes(&self) {
		self.processes
			.as_ref()
			.unwrap()
			.fetch_update(
				std::sync::atomic::Ordering::SeqCst,
				std::sync::atomic::Ordering::SeqCst,
				|current| Some(current + 1),
			)
			.unwrap();
	}

	fn increment_objects(&self, objects: u64) {
		self.objects
			.fetch_update(
				std::sync::atomic::Ordering::SeqCst,
				std::sync::atomic::Ordering::SeqCst,
				|current| Some(current + objects),
			)
			.unwrap();
	}

	fn increment_bytes(&self, bytes: u64) {
		self.bytes
			.fetch_update(
				std::sync::atomic::Ordering::SeqCst,
				std::sync::atomic::Ordering::SeqCst,
				|current| Some(current + bytes),
			)
			.unwrap();
	}

	fn stream(self: Arc<Self>) -> impl Stream<Item = tg::Result<tg::import::Progress>> {
		let progress = self.clone();
		let interval = Duration::from_millis(100);
		let interval = tokio::time::interval(interval);
		IntervalStream::new(interval).skip(1).map(move |_| {
			let processes = progress
				.processes
				.as_ref()
				.map(|processes| processes.swap(0, std::sync::atomic::Ordering::SeqCst));
			let objects = progress
				.objects
				.swap(0, std::sync::atomic::Ordering::SeqCst);
			let bytes = progress.bytes.swap(0, std::sync::atomic::Ordering::SeqCst);
			Ok(tg::import::Progress {
				processes,
				objects,
				bytes,
			})
		})
	}
}<|MERGE_RESOLUTION|>--- conflicted
+++ resolved
@@ -1,16 +1,9 @@
 use crate::Server;
-<<<<<<< HEAD
-use futures::{Stream, StreamExt as _, TryFutureExt as _, TryStreamExt as _, future, stream};
-use indoc::{formatdoc, indoc};
-use itertools::Itertools;
-use num::ToPrimitive as _;
-=======
 use futures::{
 	FutureExt, Stream, StreamExt as _, TryFutureExt as _, TryStreamExt as _, future, stream,
 };
 use indoc::formatdoc;
 use num::ToPrimitive;
->>>>>>> 69f8b002
 use std::{
 	collections::BTreeSet,
 	pin::{Pin, pin},
@@ -22,11 +15,6 @@
 use tangram_either::Either;
 use tangram_futures::stream::Ext as _;
 use tangram_http::{Body, request::Ext};
-<<<<<<< HEAD
-use tangram_messenger::Messenger as _;
-use time::format_description::well_known::Rfc3339;
-=======
->>>>>>> 69f8b002
 use tokio::task::JoinSet;
 use tokio_stream::wrappers::{IntervalStream, ReceiverStream};
 use tokio_util::task::AbortOnDropHandle;
@@ -70,20 +58,11 @@
 		let (event_sender, event_receiver) =
 			tokio::sync::mpsc::channel::<tg::Result<tg::import::Event>>(256);
 		let (complete_sender, complete_receiver) =
-<<<<<<< HEAD
 			tokio::sync::mpsc::channel::<Either<tg::process::Id, tg::object::Id>>(256);
-		let (database_process_sender, database_process_receiver) =
-			tokio::sync::mpsc::channel::<tg::export::Item>(256);
-		let (database_object_sender, database_object_receiver) =
-			tokio::sync::mpsc::channel::<tg::export::Item>(256);
-		let (store_sender, store_receiver) = tokio::sync::mpsc::channel::<tg::export::Item>(256);
-=======
-			tokio::sync::mpsc::channel::<tg::export::Item>(256);
 		let (process_sender, process_receiver) =
 			tokio::sync::mpsc::channel::<tg::export::ProcessItem>(256);
 		let (object_sender, object_receiver) =
 			tokio::sync::mpsc::channel::<tg::export::ObjectItem>(256);
->>>>>>> 69f8b002
 
 		// Send the items to the complete sender.
 		for item in arg.items.iter().cloned() {
@@ -117,49 +96,14 @@
 				complete_task_abort_handle.abort();
 			});
 
-<<<<<<< HEAD
-		// Create the database processes task.
-		let database_processes_task = tokio::spawn({
+		// Create the processes task.
+		let processes_task = tokio::spawn({
 			let server = self.clone();
 			let event_sender = event_sender.clone();
 			let progress = progress.clone();
 			async move {
 				let result = server
-					.import_database_processes_task(
-						database_process_receiver,
-						&event_sender,
-						&progress,
-					)
-					.await;
-				if let Err(error) = result {
-					event_sender.send(Err(error)).await.ok();
-				}
-			}
-		});
-		let database_processes_task_abort_handle = database_processes_task.abort_handle();
-		let database_processes_task_abort_handle = scopeguard::guard(
-			database_processes_task_abort_handle,
-			|database_processes_task_abort_handle| {
-				database_processes_task_abort_handle.abort();
-			},
-		);
-
-		// Create the database objects task.
-		let database_objects_task = tokio::spawn({
-=======
-		// Create the processes task.
-		let processes_task = tokio::spawn({
->>>>>>> 69f8b002
-			let server = self.clone();
-			let event_sender = event_sender.clone();
-			let progress = progress.clone();
-			async move {
-				let result = server
-<<<<<<< HEAD
-					.import_database_objects_task(database_object_receiver, &progress)
-=======
 					.import_processes_task(process_receiver, &event_sender, &progress)
->>>>>>> 69f8b002
 					.await;
 				if let Err(error) = result {
 					event_sender.send(Err(error)).await.ok();
@@ -178,13 +122,9 @@
 			let event_sender = event_sender.clone();
 			let progress = progress.clone();
 			async move {
-<<<<<<< HEAD
 				let result = server
-					.import_store_task(store_receiver, &event_sender, &progress)
+					.import_objects_task(object_receiver, &event_sender, &progress)
 					.await;
-=======
-				let result = server.import_objects_task(object_receiver, &progress).await;
->>>>>>> 69f8b002
 				if let Err(error) = result {
 					event_sender.send(Err(error)).await.ok();
 				}
@@ -196,7 +136,7 @@
 				objects_task_abort_handle.abort();
 			});
 
-		// Spawn a task that sends items from the stream to the tasks.
+		// Spawn a task that sends items from the stream to the other tasks.
 		let task = tokio::spawn({
 			let event_sender = event_sender.clone();
 			async move {
@@ -210,33 +150,11 @@
 							return;
 						},
 					};
-<<<<<<< HEAD
-					let complete_sender_future = match &item {
-						tg::export::Item::Process { id, .. } => {
-							complete_sender.send(Either::Left(id.clone()))
-						},
-						tg::export::Item::Object { id, .. } => {
-							complete_sender.send(Either::Right(id.clone()))
-						},
-					}
-					.map_err(|_| ());
-					let database_sender_future = match item {
-						tg::export::Item::Process { .. } => {
-							database_process_sender.send(item.clone())
-						},
-						tg::export::Item::Object { .. } => {
-							database_object_sender.send(item.clone())
-						},
-					}
-					.map_err(|_| ());
-					let store_sender_future = store_sender.send(item.clone()).map_err(|_| ());
-					let result = futures::try_join!(
-						complete_sender_future,
-						database_sender_future,
-						store_sender_future,
-					);
-=======
-					let complete_sender_future = complete_sender.send(item.clone()).map_err(|_| ());
+					let id = match &item {
+						tg::export::Item::Process(item) => Either::Left(item.id.clone()),
+						tg::export::Item::Object(item) => Either::Right(item.id.clone()),
+					};
+					let complete_sender_future = complete_sender.send(id).map_err(|_| ());
 					let (process_future, object_future) = match item {
 						tg::export::Item::Process(item) => (
 							process_sender.send(item).map_err(|_| ()).left_future(),
@@ -249,10 +167,9 @@
 					};
 					let result =
 						futures::try_join!(complete_sender_future, process_future, object_future);
->>>>>>> 69f8b002
 					if result.is_err() {
 						event_sender
-							.send(Err(tg::error!("failed to send the item")))
+							.send(Err(tg::error!(?result, "failed to send the item")))
 							.await
 							.ok();
 						return;
@@ -308,11 +225,7 @@
 				let event_sender = event_sender.clone();
 				async move {
 					match item {
-<<<<<<< HEAD
 						Either::Left(id) => {
-=======
-						tg::export::Item::Process(tg::export::ProcessItem { id, .. }) => {
->>>>>>> 69f8b002
 							let result = server.try_get_import_process_complete(&id).await;
 							let process_complete = match result {
 								Ok(process_complete) => process_complete,
@@ -336,11 +249,7 @@
 							));
 							event_sender.send(Ok(event)).await.ok();
 						},
-<<<<<<< HEAD
 						Either::Right(id) => {
-=======
-						tg::export::Item::Object(tg::export::ObjectItem { id, .. }) => {
->>>>>>> 69f8b002
 							let result = server.try_get_import_object_complete(&id).await;
 							let object_complete = match result {
 								Ok(object_complete) => object_complete,
@@ -367,456 +276,7 @@
 		Ok(())
 	}
 
-<<<<<<< HEAD
-	async fn import_database_processes_task(
-		&self,
-		database_process_receiver: tokio::sync::mpsc::Receiver<tg::export::Item>,
-		event_sender: &tokio::sync::mpsc::Sender<tg::Result<tg::import::Event>>,
-		progress: &Progress,
-	) -> tg::Result<()> {
-		let stream = ReceiverStream::new(database_process_receiver);
-		let mut stream = pin!(stream);
-		while let Some(item) = stream.next().await {
-			// Make sure the item is a process.
-			let tg::export::Item::Process { id, data } = item else {
-				return Err(tg::error!(?item, "expected a process item"));
-			};
-
-			// Put the process.
-			let arg = tg::process::put::Arg { data };
-			self.put_process(&id, arg)
-				.await
-				.map_err(|source| tg::error!(!source, "failed to put the process"))?;
-			progress.increment_processes();
-
-			let process_complete = self
-				.try_get_import_process_complete(&id)
-				.await?
-				.ok_or_else(|| tg::error!("expected the process to exist"))?;
-
-			if process_complete.complete
-				|| process_complete.commands_complete
-				|| process_complete.logs_complete
-				|| process_complete.outputs_complete
-			{
-				let event =
-					tg::import::Event::Complete(tg::import::Complete::Process(process_complete));
-				event_sender.send(Ok(event)).await.ok();
-			}
-		}
-		Ok(())
-	}
-
-	async fn import_database_objects_task(
-		&self,
-		database_object_receiver: tokio::sync::mpsc::Receiver<tg::export::Item>,
-		progress: &Arc<Progress>,
-	) -> tg::Result<()> {
-		let stream = ReceiverStream::new(database_object_receiver);
-
-		if true {
-			let stream = pin!(stream);
-			stream.for_each(|_| std::future::ready(())).await;
-			return Ok(());
-		}
-
-		match &self.database {
-			Either::Left(database) => {
-				self.import_objects_sqlite(stream, database, progress)
-					.await
-					.inspect_err(|error| eprintln!("failed to insert: {error}"))?;
-			},
-			Either::Right(database) => {
-				self.import_objects_postgres(stream, database, progress)
-					.await?;
-			},
-		}
-
-		Ok(())
-	}
-
-	async fn import_objects_sqlite(
-		&self,
-		stream: impl Stream<Item = tg::export::Item> + Send + 'static,
-		database: &db::sqlite::Database,
-		progress: &Arc<Progress>,
-	) -> tg::Result<()> {
-		let connection = database
-			.write_connection()
-			.await
-			.map_err(|source| tg::error!(!source, "failed to get a database connection"))?;
-
-		let stream = stream.chunks(1024);
-		let mut stream = pin!(stream);
-		while let Some(chunk) = stream.next().await {
-			let chunk: Vec<_> = chunk
-				.into_iter()
-				.map(|item| {
-					// Make sure the item is an object.
-					let tg::export::Item::Object { id, bytes } = item else {
-						return Err(tg::error!(?item, "expected an object item"));
-					};
-
-					// Get the children.
-					let children = tg::object::Data::deserialize(id.kind(), &bytes)?.children();
-
-					Ok::<_, tg::Error>((id, bytes, children))
-				})
-				.try_collect()?;
-
-			connection
-				.with({
-					let server = self.clone();
-					let progress = progress.clone();
-					move |connection| {
-						// Begin a transaction for the batch.
-						let transaction = connection.transaction().map_err(|source| {
-							tg::error!(!source, "failed to begin a transaction")
-						})?;
-
-						// Prepare a statement for the object children
-						let children_statement = indoc!(
-							"
-								insert into object_children (object, child)
-								values (?1, ?2)
-								on conflict (object, child) do nothing;
-							"
-						);
-						let mut children_statement = transaction
-							.prepare_cached(children_statement)
-							.map_err(|source| {
-								tg::error!(!source, "failed to prepare the statement")
-							})?;
-
-						// Prepare a statement for the objects.
-						let objects_statement = indoc!(
-							"
-								insert into objects (id, bytes, size, touched_at)
-								values (?1, ?2, ?3, ?4)
-								on conflict (id) do update set touched_at = ?4;
-							"
-						);
-						let mut objects_statement = transaction
-							.prepare_cached(objects_statement)
-							.map_err(|source| {
-							tg::error!(!source, "failed to prepare the statement")
-						})?;
-
-						let now = time::OffsetDateTime::now_utc().format(&Rfc3339).unwrap();
-
-						// Execute inserts for each member of the batch.
-						for (id, bytes, children) in chunk {
-							// Insert the children.
-							for child in children {
-								let child = child.to_string();
-								let params = rusqlite::params![&id.to_string(), &child];
-								children_statement.execute(params).map_err(|source| {
-									tg::error!(!source, "failed to execute the statement")
-								})?;
-							}
-
-							// Insert the object.
-							let size = bytes.len().to_u64().unwrap();
-							let bytes = if server.store.is_none() {
-								Some(bytes.as_ref())
-							} else {
-								None
-							};
-							let params = rusqlite::params![&id.to_string(), bytes, size, now];
-							objects_statement.execute(params).map_err(|source| {
-								tg::error!(!source, "failed to execute the statement")
-							})?;
-
-							progress.increment_objects(1);
-							progress.increment_bytes(size);
-						}
-
-						drop(children_statement);
-						drop(objects_statement);
-
-						// Commit the transaction.
-						transaction.commit().map_err(|source| {
-							tg::error!(!source, "failed to commit the transaction")
-						})?;
-
-						Ok::<_, tg::Error>(())
-					}
-				})
-				.await?;
-		}
-
-		Ok(())
-	}
-
-	async fn import_objects_postgres(
-		&self,
-		stream: impl Stream<Item = tg::export::Item> + Send + 'static,
-		database: &db::postgres::Database,
-		progress: &Arc<Progress>,
-	) -> tg::Result<()> {
-		let stream = stream.chunks(128);
-		let mut stream = pin!(stream);
-		while let Some(chunk) = stream.next().await {
-			// Get a database connection.
-			let mut connection = database
-				.write_connection()
-				.await
-				.map_err(|source| tg::error!(!source, "failed to get a database connection"))?;
-
-			let chunk: Vec<_> = chunk
-				.into_iter()
-				.map(|item| {
-					// Ensure the item is an object.
-					let tg::export::Item::Object { id, bytes } = item else {
-						return Err(tg::error!(?item, "expected an object"));
-					};
-
-					// Get the children.
-					let children = tg::object::Data::deserialize(id.kind(), &bytes)?.children();
-					Ok::<_, tg::Error>((id, bytes, children))
-				})
-				.try_collect()?;
-
-			let transaction = connection
-				.client_mut()
-				.transaction()
-				.await
-				.map_err(|source| tg::error!(!source, "failed to create a transaction"))?;
-
-			// Insert into the objects and object_children tables.
-			let statement = indoc!(
-				"
-					with inserted_object_children as (
-						insert into object_children (object, child)
-						select ($1::text[])[object_index], child
-						from unnest($3::int8[], $2::text[]) as c (object_index, child)
-						on conflict (object, child) do nothing
-					),
-					inserted_objects as (
-						insert into objects (id, bytes, size, touched_at)
-						select id, bytes, size, $6
-						from unnest($1::text[], $4::bytea[], $5::int8[]) as t (id, bytes, size)
-						on conflict (id) do update set touched_at = $6
-					)
-					select 1;
-				"
-			);
-			let ids = chunk
-				.iter()
-				.map(|(id, _, _)| id.to_string())
-				.collect::<Vec<_>>();
-			let children = chunk
-				.iter()
-				.flat_map(|(_, _, children)| children.iter().map(ToString::to_string))
-				.collect::<Vec<_>>();
-			let parent_indices = chunk
-				.iter()
-				.enumerate()
-				.flat_map(|(index, (_, _, children))| {
-					std::iter::repeat_n((index + 1).to_i64().unwrap(), children.len())
-				})
-				.collect::<Vec<_>>();
-			let bytes = chunk
-				.iter()
-				.map(|(_, bytes, _)| {
-					if self.store.is_none() {
-						Some(bytes.as_ref())
-					} else {
-						None
-					}
-				})
-				.collect::<Vec<_>>();
-			let size = chunk
-				.iter()
-				.map(|(_, bytes, _)| bytes.len().to_i64().unwrap())
-				.collect::<Vec<_>>();
-			let now = time::OffsetDateTime::now_utc().format(&Rfc3339).unwrap();
-			transaction
-				.execute(
-					statement,
-					&[
-						&ids.as_slice(),
-						&children.as_slice(),
-						&parent_indices.as_slice(),
-						&bytes.as_slice(),
-						&size.as_slice(),
-						&now,
-					],
-				)
-				.await
-				.map_err(|source| tg::error!(!source, "failed to execute the statement"))?;
-
-			// Set reference counts and incomplete children.
-			let statement = indoc!(
-				"
-				 update objects
-					set incomplete_children = (
-						select count(*)
-						from object_children
-						left join objects child_objects on child_objects.id = object_children.child
-						where object_children.object = t.id and (child_objects.complete is null or child_objects.complete = 0)
-					),
-					reference_count = (
-						(select count(*) from object_children where child = t.id) +
-						(select count(*) from process_objects where object = t.id) +
-						(select count(*) from tags where item = t.id)
-					)
-					from unnest($1::text[]) as t (id)
-					where objects.id = t.id;
-				"
-			);
-
-			transaction
-				.execute(statement, &[&ids.as_slice()])
-				.await
-				.map_err(|source| tg::error!(!source, "failed to execute the statement"))?;
-
-			transaction
-				.commit()
-				.await
-				.map_err(|source| tg::error!(!source, "failed to commit transaction"))?;
-
-			progress.increment_objects(
-				ids.len()
-					.try_into()
-					.map_err(|source| tg::error!(!source, "too many objects"))?,
-			);
-			let size_sum: i64 = size.iter().sum();
-			let size_sum = size_sum
-				.try_into()
-				.map_err(|source| tg::error!(!source, "objects too large"))?;
-			progress.increment_bytes(size_sum);
-		}
-
-		Ok(())
-	}
-
-	async fn import_store_task(
-		&self,
-		mut store_receiver: tokio::sync::mpsc::Receiver<tg::export::Item>,
-		event_sender: &tokio::sync::mpsc::Sender<tg::Result<tg::import::Event>>,
-		progress: &Arc<Progress>,
-	) -> tg::Result<()> {
-		let mut join_set = JoinSet::new();
-		loop {
-			let Some(item) = store_receiver.recv().await else {
-				break;
-			};
-			if let tg::export::Item::Object { id, bytes, .. } = item {
-				let size = bytes.len().try_into().unwrap();
-				join_set.spawn({
-					let server = self.clone();
-					let id = id.clone();
-					let bytes = bytes.clone();
-					let event_sender = event_sender.clone();
-					let progress = progress.clone();
-					async move {
-						let store_future = {
-							let server = server.clone();
-							let id = id.clone();
-							let bytes = bytes.clone();
-							async move {
-								if let Some(store) = &server.store {
-									store.put(id, bytes).await?;
-								}
-								Ok::<_, tg::Error>(())
-							}
-						};
-						let messenger_future = {
-							let server = server.clone();
-							let id = id.clone();
-							let bytes = bytes.clone();
-							async move {
-								let children =
-									tg::object::Data::deserialize(id.kind(), &bytes)?.children();
-								let message = Message { id, size, children };
-								let result = serde_json::to_vec(&message).map_err(|source| {
-									tg::error!(!source, "failed to serialize message")
-								});
-								let data = match result {
-									Ok(data) => data,
-									Err(error) => {
-										return Err(error);
-									},
-								};
-								match &server.messenger {
-									Either::Left(memory) => {
-										memory
-											.publish("objects".to_string(), data.into())
-											.await
-											.ok();
-									},
-									Either::Right(nats) => {
-										let result = nats
-											.jetstream
-											.get_or_create_stream(
-												async_nats::jetstream::stream::Config {
-													name: "objects".to_string(),
-													max_messages: i64::MAX,
-													..Default::default()
-												},
-											)
-											.await
-											.map_err(|source| {
-												tg::error!(
-													!source,
-													"failed to get or create the jetstream object stream"
-												)
-											});
-										match result {
-											Ok(_) => (),
-											Err(error) => {
-												return Err(error);
-											},
-										};
-										let result = nats
-											.jetstream
-											.publish("objects", data.into())
-											.await
-											.map_err(|source| {
-												tg::error!(!source, "failed to publish message")
-											});
-										match result {
-											Ok(_) => {},
-											Err(error) => {
-												return Err(error);
-											},
-										}
-									},
-								}
-								Ok::<_, tg::Error>(())
-							}
-						};
-
-						let result = futures::try_join!(store_future, messenger_future);
-						if let Err(error) = result {
-							event_sender
-								.send(Err(tg::error!(!error, "failed to join the futures")))
-								.await
-								.ok();
-						}
-
-						progress.increment_objects(1);
-						progress.increment_bytes(size);
-
-						Ok::<_, tg::Error>(())
-					}
-				});
-				while let Some(result) = join_set.try_join_next() {
-					result.map_err(|source| tg::error!(!source, "a store task panicked"))??;
-				}
-			}
-		}
-		while let Some(result) = join_set.join_next().await {
-			result.map_err(|source| tg::error!(!source, "a store task panicked"))??;
-		}
-		Ok(())
-	}
-
-	async fn try_get_import_object_complete(
-=======
 	async fn try_get_import_process_complete(
->>>>>>> 69f8b002
 		&self,
 		id: &tg::process::Id,
 	) -> tg::Result<Option<tg::import::ProcessComplete>> {
@@ -848,13 +308,8 @@
 			",
 		);
 		let params = db::params![id];
-<<<<<<< HEAD
-		let output = connection
-			.query_optional_value_into(statement.into(), params.clone())
-=======
 		let Some(row) = connection
 			.query_optional_into::<Row>(statement.into(), params)
->>>>>>> 69f8b002
 			.await
 			.map_err(|source| tg::error!(!source, "failed to execute the statement"))?
 		else {
@@ -944,17 +399,64 @@
 	async fn import_objects_task(
 		&self,
 		object_receiver: tokio::sync::mpsc::Receiver<tg::export::ObjectItem>,
-		progress: &Progress,
+		event_sender: &tokio::sync::mpsc::Sender<tg::Result<tg::import::Event>>,
+		progress: &Arc<Progress>,
 	) -> tg::Result<()> {
+		// Ensure the stream exists.
+		let messenger = self.messenger.as_ref().unwrap_right();
+		messenger
+			.jetstream
+			.get_or_create_stream(async_nats::jetstream::stream::Config {
+				name: "index".to_string(),
+				max_messages: i64::MAX,
+				..Default::default()
+			})
+			.await
+			.map_err(|source| tg::error!(!source, "failed to ensure the stream exists"))?;
+
 		let stream = ReceiverStream::new(object_receiver);
 		let mut stream = pin!(stream);
-		while let Some(item) = stream.next().await {
-			let size = item.bytes.len().to_u64().unwrap();
-			self.store
-				.as_ref()
-				.unwrap()
-				.put(item.id, item.bytes)
-				.await?;
+		while let Some(tangram_client::export::ObjectItem { id, bytes }) = stream.next().await {
+			let size = bytes.len().to_u64().unwrap();
+
+			let store_future = {
+				let id = id.clone();
+				let bytes = bytes.clone();
+				async move {
+					self.store.as_ref().unwrap().put(id, bytes).await?;
+					Ok::<_, tg::Error>(())
+				}
+			};
+
+			let messenger_future = {
+				let id = id.clone();
+				let bytes = bytes.clone();
+				async move {
+					let children = tg::object::Data::deserialize(id.kind(), &bytes)?.children();
+					let message = Message {
+						id: id.clone(),
+						size,
+						children,
+					};
+					let payload = serde_json::to_vec(&message)
+						.map_err(|source| tg::error!(!source, "failed to serialize message"))?;
+					messenger
+						.jetstream
+						.publish("index", payload.into())
+						.await
+						.map_err(|source| tg::error!(!source, "failed to publish the message"))?;
+					Ok::<_, tg::Error>(())
+				}
+			};
+
+			// Join the store and messenger futures.
+			let result = futures::try_join!(store_future, messenger_future);
+			if let Err(error) = result {
+				let error = tg::error!(!error, "failed to join the futures");
+				event_sender.send(Err(error)).await.ok();
+			}
+
+			// Update the progress.
 			progress.increment_objects(1);
 			progress.increment_bytes(size);
 		}

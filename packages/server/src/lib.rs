--- conflicted
+++ resolved
@@ -31,25 +31,12 @@
 	channels: std::sync::RwLock<HashMap<tg::build::Id, Arc<Channels>, fnv::FnvBuildHasher>>,
 	database: Database,
 	file_descriptor_semaphore: tokio::sync::Semaphore,
-<<<<<<< HEAD
-
-	/// The HTTP server task.
-	task: Task,
-
-	/// The lock file.
-	#[allow(dead_code)]
-	lock_file: tokio::fs::File,
-
-	/// The path to the directory where the server stores its data.
-=======
 	http_task: std::sync::Mutex<Option<tokio::task::JoinHandle<Result<()>>>>,
 	http_task_stop_sender: tokio::sync::watch::Sender<bool>,
 	local_queue_task: std::sync::Mutex<Option<tokio::task::JoinHandle<Result<()>>>>,
 	local_queue_task_stop_sender: tokio::sync::watch::Sender<bool>,
 	local_queue_task_wake_sender: tokio::sync::watch::Sender<()>,
-	local_task_pool_handle: tokio_util::task::LocalPoolHandle,
 	lock: std::sync::Mutex<Option<tokio::fs::File>>,
->>>>>>> b03f31db
 	path: PathBuf,
 	remote: Option<Box<dyn tg::Handle>>,
 	remote_queue_task: std::sync::Mutex<Option<tokio::task::JoinHandle<Result<()>>>>,
@@ -167,14 +154,6 @@
 		// Create the http task stop channel.
 		let (http_task_stop_sender, http_task_stop_receiver) = tokio::sync::watch::channel(false);
 
-<<<<<<< HEAD
-=======
-		// Create the local pool.
-		let local_task_pool_handle = tokio_util::task::LocalPoolHandle::new(
-			std::thread::available_parallelism().unwrap().get(),
-		);
-
->>>>>>> b03f31db
 		// Get the remote.
 		let remote = if let Some(remote) = options.remote {
 			Some(remote.tg)
@@ -193,10 +172,6 @@
 			channels,
 			database,
 			file_descriptor_semaphore,
-<<<<<<< HEAD
-			task,
-			lock_file,
-=======
 			http_task,
 			http_task_stop_sender,
 			local_queue_task,
@@ -204,7 +179,6 @@
 			local_queue_task_wake_sender,
 			local_task_pool_handle,
 			lock,
->>>>>>> b03f31db
 			path,
 			remote,
 			remote_queue_task,
